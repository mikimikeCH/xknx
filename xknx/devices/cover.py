"""
Module for managing a cover via KNX.

It provides functionality for

* moving cover up/down or to a specific position
* reading the current state from KNX bus.
* Cover will also predict the current position.
"""
from __future__ import annotations

import logging
from typing import TYPE_CHECKING, Any, Iterator

from xknx.remote_value import (
    GroupAddressesType,
    RemoteValue,
    RemoteValueScaling,
    RemoteValueStep,
    RemoteValueSwitch,
    RemoteValueUpDown,
)

from .device import Device, DeviceCallbackType
from .travelcalculator import TravelCalculator, TravelStatus

if TYPE_CHECKING:
    from xknx.telegram import Telegram
    from xknx.xknx import XKNX

logger = logging.getLogger("xknx.log")


class Cover(Device):
    """Class for managing a cover."""

    DEFAULT_TRAVEL_TIME_DOWN = 22
    DEFAULT_TRAVEL_TIME_UP = 22

    def __init__(
        self,
        xknx: XKNX,
        name: str,
<<<<<<< HEAD
        group_address_long: GroupAddressesType | None = None,
        group_address_short: GroupAddressesType | None = None,
        group_address_stop: GroupAddressesType | None = None,
        group_address_position: GroupAddressesType | None = None,
        group_address_position_state: GroupAddressesType | None = None,
        group_address_angle: GroupAddressesType | None = None,
        group_address_angle_state: GroupAddressesType | None = None,
=======
        group_address_long: Optional[GroupAddressesType] = None,
        group_address_short: Optional[GroupAddressesType] = None,
        group_address_stop: Optional[GroupAddressesType] = None,
        group_address_position: Optional[GroupAddressesType] = None,
        group_address_position_state: Optional[GroupAddressesType] = None,
        group_address_angle: Optional[GroupAddressesType] = None,
        group_address_angle_state: Optional[GroupAddressesType] = None,
        group_address_locked_state: Optional[GroupAddressesType] = None,
>>>>>>> a49f809d
        travel_time_down: float = DEFAULT_TRAVEL_TIME_DOWN,
        travel_time_up: float = DEFAULT_TRAVEL_TIME_UP,
        invert_position: bool = False,
        invert_angle: bool = False,
        device_updated_cb: DeviceCallbackType | None = None,
        device_class: str | None = None,
    ):
        """Initialize Cover class."""
        super().__init__(xknx, name, device_updated_cb)
        # self.after_update for position changes is called after updating the
        # travelcalculator (in process_group_write and set_*) - angle changes
        # are updated from RemoteValue objects
        self.updown = RemoteValueUpDown(
            xknx,
            group_address_long,
            device_name=self.name,
            after_update_cb=None,
            invert=invert_position,
        )

        self.step = RemoteValueStep(
            xknx,
            group_address_short,
            device_name=self.name,
            after_update_cb=self.after_update,
            invert=invert_position,
        )

        self.stop_ = RemoteValueSwitch(
            xknx,
            group_address=group_address_stop,
            device_name=self.name,
            after_update_cb=None,
        )

        position_range_from = 100 if invert_position else 0
        position_range_to = 0 if invert_position else 100
        self.position_current = RemoteValueScaling(
            xknx,
            group_address_state=group_address_position_state,
            device_name=self.name,
            feature_name="Position",
            after_update_cb=self._current_position_from_rv,
            range_from=position_range_from,
            range_to=position_range_to,
        )
        self.position_target = RemoteValueScaling(
            xknx,
            group_address=group_address_position,
            device_name=self.name,
            feature_name="Target position",
            after_update_cb=self._target_position_from_rv,
            range_from=position_range_from,
            range_to=position_range_to,
        )

        angle_range_from = 100 if invert_angle else 0
        angle_range_to = 0 if invert_angle else 100
        self.angle = RemoteValueScaling(
            xknx,
            group_address_angle,
            group_address_angle_state,
            device_name=self.name,
            feature_name="Tilt angle",
            after_update_cb=self.after_update,
            range_from=angle_range_from,
            range_to=angle_range_to,
        )

        self.locked = RemoteValueSwitch(
            xknx,
            group_address_state=group_address_locked_state,
            device_name=self.name,
            feature_name="Locked",
            after_update_cb=self.after_update,
        )

        self.travel_time_down = travel_time_down
        self.travel_time_up = travel_time_up

        self.travelcalculator = TravelCalculator(travel_time_down, travel_time_up)
        self.travel_direction_tilt: TravelStatus | None = None

        self.device_class = device_class

    def _iter_remote_values(self) -> Iterator[RemoteValue[Any, Any]]:
        """Iterate the devices RemoteValue classes."""
        yield self.updown
        yield self.step
        yield self.stop_
        yield self.position_current
        yield self.position_target
        yield self.angle
        yield self.locked

    @property
    def unique_id(self) -> str | None:
        """Return unique id for this device."""
        return f"{self.updown.group_address}"

    @classmethod
    def from_config(cls, xknx: XKNX, name: str, config: dict[str, Any]) -> Cover:
        """Initialize object from configuration structure."""
        group_address_long = config.get("group_address_long")
        group_address_short = config.get("group_address_short")
        group_address_stop = config.get("group_address_stop")
        group_address_position = config.get("group_address_position")
        group_address_position_state = config.get("group_address_position_state")
        group_address_angle = config.get("group_address_angle")
        group_address_angle_state = config.get("group_address_angle_state")
        travel_time_down = config.get("travel_time_down", cls.DEFAULT_TRAVEL_TIME_DOWN)
        travel_time_up = config.get("travel_time_up", cls.DEFAULT_TRAVEL_TIME_UP)
        invert_position = config.get("invert_position", False)
        invert_angle = config.get("invert_angle", False)
        device_class = config.get("device_class")

        return cls(
            xknx,
            name,
            group_address_long=group_address_long,
            group_address_short=group_address_short,
            group_address_stop=group_address_stop,
            group_address_position=group_address_position,
            group_address_position_state=group_address_position_state,
            group_address_angle=group_address_angle,
            group_address_angle_state=group_address_angle_state,
            travel_time_down=travel_time_down,
            travel_time_up=travel_time_up,
            invert_position=invert_position,
            invert_angle=invert_angle,
            device_class=device_class,
        )

    def __str__(self) -> str:
        """Return object as readable string."""
        return (
            '<Cover name="{}" '
            'updown="{}" '
            'step="{}" '
            'stop="{}" '
            'position_current="{}" '
            'position_target="{}" '
            'angle="{}" '
            'locked="{}" '
            'travel_time_down="{}" '
            'travel_time_up="{}" />'.format(
                self.name,
                self.updown.group_addr_str(),
                self.step.group_addr_str(),
                self.stop_.group_addr_str(),
                self.position_current.group_addr_str(),
                self.position_target.group_addr_str(),
                self.angle.group_addr_str(),
                self.locked.group_addr_str(),
                self.travel_time_down,
                self.travel_time_up,
            )
        )

    async def set_down(self) -> None:
        """Move cover down."""
        await self.updown.down()
        self.travelcalculator.start_travel_down()
        self.travel_direction_tilt = None
        await self.after_update()

    async def set_up(self) -> None:
        """Move cover up."""
        await self.updown.up()
        self.travelcalculator.start_travel_up()
        self.travel_direction_tilt = None
        await self.after_update()

    async def set_short_down(self) -> None:
        """Move cover short down."""
        await self.step.increase()

    async def set_short_up(self) -> None:
        """Move cover short up."""
        await self.step.decrease()

    async def stop(self) -> None:
        """Stop cover."""
        if self.stop_.writable:
            await self.stop_.on()
        elif self.step.writable:
            if (
                self.travel_direction_tilt == TravelStatus.DIRECTION_UP
                or self.travelcalculator.travel_direction == TravelStatus.DIRECTION_UP
            ):
                await self.step.decrease()
            elif (
                self.travel_direction_tilt == TravelStatus.DIRECTION_DOWN
                or self.travelcalculator.travel_direction == TravelStatus.DIRECTION_DOWN
            ):
                await self.step.increase()
        else:
            logger.warning("Stop not supported for device %s", self.get_name())
            return
        self.travelcalculator.stop()
        self.travel_direction_tilt = None
        await self.after_update()

    async def set_position(self, position: int) -> None:
        """Move cover to a desginated postion."""
        if not self.position_target.writable:
            # No direct positioning group address defined
            # fully open or close is always possible even if current position is not known
            current_position = self.current_position()
            if current_position is None:
                if position == self.travelcalculator.position_open:
                    await self.updown.up()
                elif position == self.travelcalculator.position_closed:
                    await self.updown.down()
                else:
                    logger.warning(
                        "Current position unknown. Initialize cover by moving to end position."
                    )
                    return
            elif position < current_position:
                await self.updown.up()
            elif position > current_position:
                await self.updown.down()
            self.travelcalculator.start_travel(position)
            await self.after_update()
        else:
            await self.position_target.set(position)

    async def _target_position_from_rv(self) -> None:
        """Update the target postion from RemoteValue (Callback)."""
        new_target = self.position_target.value
        if new_target is not None:
            self.travelcalculator.start_travel(new_target)
            await self.after_update()

    async def _current_position_from_rv(self) -> None:
        """Update the current postion from RemoteValue (Callback)."""
        position_before_update = self.travelcalculator.current_position()
        new_position = self.position_current.value
        if new_position is not None:
            if self.is_traveling():
                self.travelcalculator.update_position(new_position)
            else:
                self.travelcalculator.set_position(new_position)
            if position_before_update != self.travelcalculator.current_position():
                await self.after_update()

    async def set_angle(self, angle: int) -> None:
        """Move cover to designated angle."""
        if not self.supports_angle:
            logger.warning("Angle not supported for device %s", self.get_name())
            return

        current_angle = self.current_angle()
        self.travel_direction_tilt = (
            TravelStatus.DIRECTION_DOWN
            if current_angle is not None and angle >= current_angle
            else TravelStatus.DIRECTION_UP
        )

        await self.angle.set(angle)

    async def auto_stop_if_necessary(self) -> None:
        """Do auto stop if necessary."""
        # If device does not support auto_positioning,
        # we have to stop the device when position is reached,
        # unless device was traveling to fully open
        # or fully closed state.
        if (
            self.supports_stop
            and not self.position_target.writable
            and self.position_reached()
            and not self.is_open()
            and not self.is_closed()
        ):
            await self.stop()

    async def do(self, action: str) -> None:
        """Execute 'do' commands."""
        if action == "up":
            await self.set_up()
        elif action == "short_up":
            await self.set_short_up()
        elif action == "down":
            await self.set_down()
        elif action == "short_down":
            await self.set_short_down()
        elif action == "stop":
            await self.stop()
        else:
            logger.warning(
                "Could not understand action %s for device %s", action, self.get_name()
            )

    async def sync(self, wait_for_result: bool = False) -> None:
        """Read states of device from KNX bus."""
        await self.position_current.read_state(wait_for_result=wait_for_result)
        await self.angle.read_state(wait_for_result=wait_for_result)

    async def process_group_write(self, telegram: "Telegram") -> None:
        """Process incoming and outgoing GROUP WRITE telegram."""
        # call after_update to account for travelcalculator changes
        if await self.updown.process(telegram):
            if (
                not self.is_opening()
                and self.updown.value == RemoteValueUpDown.Direction.UP
            ):
                self.travelcalculator.start_travel_up()
                await self.after_update()
            elif (
                not self.is_closing()
                and self.updown.value == RemoteValueUpDown.Direction.DOWN
            ):
                self.travelcalculator.start_travel_down()
                await self.after_update()
        # stop from bus
        if await self.stop_.process(telegram) or await self.step.process(telegram):
            if self.is_traveling():
                self.travelcalculator.stop()
                await self.after_update()

        await self.position_current.process(telegram, always_callback=True)
        await self.position_target.process(telegram)
        await self.angle.process(telegram)
        await self.locked.process(telegram)

    def current_position(self) -> int | None:
        """Return current position of cover."""
        return self.travelcalculator.current_position()

    def current_angle(self) -> int | None:
        """Return current tilt angle of cover."""
        return self.angle.value

    def is_locked(self) -> Optional[bool]:
        """Return if the cover is currently locked for manual movement."""
        return self.locked.value

    def is_traveling(self) -> bool:
        """Return if cover is traveling at the moment."""
        return self.travelcalculator.is_traveling()

    def position_reached(self) -> bool:
        """Return if cover has reached its final position."""
        return self.travelcalculator.position_reached()

    def is_open(self) -> bool:
        """Return if cover is open."""
        return self.travelcalculator.is_open()

    def is_closed(self) -> bool:
        """Return if cover is closed."""
        return self.travelcalculator.is_closed()

    def is_opening(self) -> bool:
        """Return if the cover is opening or not."""
        return self.travelcalculator.is_opening()

    def is_closing(self) -> bool:
        """Return if the cover is closing or not."""
        return self.travelcalculator.is_closing()

    @property
    def supports_stop(self) -> bool:
        """Return if cover supports manual stopping."""
        return self.stop_.writable or self.step.writable

    @property
    def supports_locked(self) -> bool:
        """Return if cover supports locking."""
        return self.locked.initialized

    @property
    def supports_position(self) -> bool:
        """Return if cover supports direct positioning."""
        return self.position_target.initialized

    @property
    def supports_angle(self) -> bool:
        """Return if cover supports tilt angle."""
        return self.angle.initialized<|MERGE_RESOLUTION|>--- conflicted
+++ resolved
@@ -41,7 +41,6 @@
         self,
         xknx: XKNX,
         name: str,
-<<<<<<< HEAD
         group_address_long: GroupAddressesType | None = None,
         group_address_short: GroupAddressesType | None = None,
         group_address_stop: GroupAddressesType | None = None,
@@ -49,16 +48,7 @@
         group_address_position_state: GroupAddressesType | None = None,
         group_address_angle: GroupAddressesType | None = None,
         group_address_angle_state: GroupAddressesType | None = None,
-=======
-        group_address_long: Optional[GroupAddressesType] = None,
-        group_address_short: Optional[GroupAddressesType] = None,
-        group_address_stop: Optional[GroupAddressesType] = None,
-        group_address_position: Optional[GroupAddressesType] = None,
-        group_address_position_state: Optional[GroupAddressesType] = None,
-        group_address_angle: Optional[GroupAddressesType] = None,
-        group_address_angle_state: Optional[GroupAddressesType] = None,
-        group_address_locked_state: Optional[GroupAddressesType] = None,
->>>>>>> a49f809d
+        group_address_locked_state: GroupAddressesType | None = None,
         travel_time_down: float = DEFAULT_TRAVEL_TIME_DOWN,
         travel_time_up: float = DEFAULT_TRAVEL_TIME_UP,
         invert_position: bool = False,
@@ -393,7 +383,7 @@
         """Return current tilt angle of cover."""
         return self.angle.value
 
-    def is_locked(self) -> Optional[bool]:
+    def is_locked(self) -> bool | None:
         """Return if the cover is currently locked for manual movement."""
         return self.locked.value
 
