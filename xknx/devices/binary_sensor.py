--- conflicted
+++ resolved
@@ -93,23 +93,12 @@
         """Test if device has given group address."""
         return self.remote_value.has_group_address(group_address)
 
-<<<<<<< HEAD
-    #TODO: state_updater
-    # def state_addresses(self):
-    #     """Return group addresses which should be requested to sync state."""
-    #     if self.sync_state and \
-    #             self.group_address_state is not None:
-    #         return [self.group_address_state, ]
-    #     return []
-=======
-    def state_addresses(self):
-        """Return group addresses which should be requested to sync state."""
-        return self.remote_value.state_addresses()
+    async def sync(self):
+        await self.remote_value.read_state()
 
     async def _state_from_remote_value(self):
         """Update the internal state from ReomteValue (Callback)."""
         await self._set_internal_state(self.remote_value.value)
->>>>>>> c56c7ead
 
     async def _set_internal_state(self, state):
         """Set the internal state of the device. If state was changed after_update hooks and connected Actions are executed."""
