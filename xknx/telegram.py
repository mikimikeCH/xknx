import time
from .colors import Colors
from .address import Address,AddressType
<<<<<<< HEAD
from enum import Enum
class CouldNotParseCEMI(Exception):
    def __init__(self):
        pass

    def __str__(self):
        return "CouldNotParseCEMI"
		
class APCI_COMMAND(Enum):
    GROUP_READ = 1
    GROUP_WRITE = 2
    GROUP_RESPONSE = 3
    UNKNOWN = 0xff
	
class ServiceType(Enum):		
    SEARCH_REQUEST = 0x0201
    SEARCH_RESPONSE = 0x0202
    DESCRIPTION_REQUEST = 0x0203
    DESCRIPTION_RESPONSE = 0x0204
    CONNECT_REQUEST = 0x0205
    CONNECT_RESPONSE = 0x0206
    CONNECTIONSTATE_REQUEST = 0x0207
    CONNECTIONSTATE_RESPONSE = 0x0208
    DISCONNECT_REQUEST = 0x0209
    DISCONNECT_RESPONSE = 0x020a
    DEVICE_CONFIGURATION_REQUEST = 0x0310
    DEVICE_CONFIGURATION_ACK = 0x0111
    TUNNELING_REQUEST = 0x0420
    TUNNELLING_ACK = 0x0421
    ROUTING_INDICATION = 0x0530
    ROUTING_LOST_MESSAGE = 0x0531
    UNKNOWN = 0x0000
	
class CEMIMessage():
    """Representation of a CEMI message."""
	
    def __init__(self, cemi = None):      
        """Initialize object."""
        self.code = 0
        self.ctl1 = 0
        self.ctl2 = 0
        self.cmd = APCI_COMMAND.UNKNOWN
        self.src_addr = Address()
        self.dst_addr = Address()  
        self.tpci_apci = 0
        self.mpdu_len = 0
        self.data = [0]
        if cemi != None: 
            self._from_cemi_frame(cemi)
  
    def _from_cemi_frame(self, cemi):
	
        """Create a new CEMIMessage initialized from the given CEMI data."""
        # TODO: check that length matches
        self.code = cemi[0]
        offset = cemi[1]

        self.ctl1 = cemi[2]
        self.ctl2 = cemi[3]
        
        self.src_addr = Address(cemi[4 + offset] * 256 + cemi[5 + offset], AddressType.PHYSICAL)
        self.dst_addr = Address(cemi[6 + offset] * 256 + cemi[7 + offset], AddressType.GROUP)

        self.mpdu_len = cemi[8 + offset]

        self.tpci_apci = cemi[9 + offset] * 256 + cemi[10 + offset]
        apci = self.tpci_apci & 0x3ff

        #detect acpi command
        self.cmd = self._detect_acpi_command(apci)

        apdu = cemi[10 + offset:]
        if len(apdu) != self.mpdu_len:
            raise CouldNotParseCEMI(
                "APDU LEN should be {} but is {}".format(
                    self.mpdu_len, len(apdu)))

        if len(apdu) == 1:
            self.data = [apci & 0x2f]
        else:
            self.data = cemi[11 + offset:]
			

    def _to_cemi_frame(self):
        """Convert the CEMI frame object to its byte representation. Not testet"""
        cemi = [self.code, 0x00, self.ctl1, self.ctl2,
                self.src_addr.byte1, self.src_addr.byte2,
                self.dst_addr.byte1, self.dst_addr.byte2,
               ]
        if (len(self.data) == 1) and ((self.data[0] & 3) == self.data[0]):
            # less than 6 bit of data, pack into APCI byte
            cemi.extend([1, (self.tpci_apci >> 8) & 0xff,
                         ((self.tpci_apci >> 0) & 0xff) + self.data[0]])
        else:
            cemi.extend([1 + len(self.data), (self.tpci_apci >> 8) &
                         0xff, (self.tpci_apci >> 0) & 0xff])
            cemi.extend(self.data)

        return cemi
		
    @staticmethod			
    def _detect_acpi_command(apci):
        # for APCI codes see KNX Standard 03/03/07 Application layer
        # table Application Layer control field
        if apci & 0x080:
            return APCI_COMMAND.GROUP_WRITE
        elif apci == 0:
            return APCI_COMMAND.GROUP_READ
        elif apci & 0x40:
            return APCI_COMMAND.GROUP_RESPONSE
        else:
            return APCI_COMMAND.UNKNOWN
		
        	
=======

>>>>>>> de57df23
class Telegram:
    """Abstraction for KNX telegrams"""

		
    def __init__(self):
        """Initialize object."""
        self.headerLength = 0
        self.protocolVersion = 0
        self.serviceTypeIdent = ServiceType.UNKNOWN
        self.b4Reserve = 0
        self.totalLength = 0
        self.message = CEMIMessage()
		
        self.payload = bytearray()
    @property
    def sender(self):
        """Return source address"""
        return self.message.src_addr
		
    @property
    def group_address(self):
        """Return destination address"""
        return self.message.dst_addr
			
    def _from_telegram(self, data):
        self.headerLength = data[0]
        self.protokollVersion = data[1]
        self.serviceTypeIdent = ServiceType(data[2] * 256 + data[3])
        self.b4Reserve = data[4]
        self.totalLength = data[5]	
        self.message = CEMIMessage(data[6:])		
		
    def read(self, data):

        self.print_data(data)
<<<<<<< HEAD
        self._from_telegram(data)
		
        print(self)
=======

        self.sender = Address(data[10]*256+data[11],AddressType.PHYSICAL)
        self.group_address = Address(data[12]*256+data[13])
>>>>>>> de57df23

        len_payload = data[14]
        for x in range(0, len_payload):
            self.payload.append(data[16+x])
			
    def __str__(self):
        return "<KNXIPFrame IPBody->HeaderLength={0}, ProtocolVersion={1}, ServiceType={2}, Reserve={3}, TotalLength={4}>\n<CEMIBody->SourceAddress={5}, DestinationAddress={6}, Command={7}, Data={8}>".format(self.headerLength, self.protokollVersion, self.serviceTypeIdent, self.b4Reserve, self.totalLength, self.message.src_addr, self.message.dst_addr, self.message.cmd, self.message.data)
	
    def print_data(self, data):
        i = 0;
        for b in data:
            if i in [10,11]:
                print (Colors.OKBLUE, end="")
            if i in [0,12,13]:
                print (Colors.WARNING, end="")
            if i == 14 or i >= 16:
                print (Colors.BOLD, end="")
            print (format(b, '02x'), end="")
            print (Colors.ENDC+" ", end="")
            i=i+1
        print ("")

    def dump(self):
        #print('Control: {:08b}'.format(self.control))
        print('Sender: {0}'.format( self.sender.__str__()))
        print('Group:   {0}'.format(self.group_address))
        #print('Payload: {:#02x}'.format(self.payload))

        for b in self.payload:
            print('Payload: {:#02x}'.format(b))

    def str(self):
        data = bytearray()

        # See: http://www.knx.org/fileadmin/template/documents/downloads_support_menu/KNX_tutor_seminar_page/tutor_documentation/08_IP%20Communication_E0510a.pdf

        # KNX Header
        data.append(0x06)

        #Protocol version
        data.append(0x10)

        # Service identifier
        # Known values:
        #
        #   0x04 0x20 -> KNXnet/IP Tunnelling: TUNNELLING_REQUEST
        #   0x04 0x21 -> KNXnet/IP Tunnelling: TUNNELLING_ACK
        #   0x05 0x30 KNXnet/IP Routing
        #
        data.append(0x05) # IP Routing 0530
        data.append(0x30)

        # Total length
        total_length = 16 + len(self.payload) 
        data.append((total_length>>8)&255)
        data.append(total_length&255)

        # Message code
        data.append(0x29)

        # Length of additional information (for future usage)
        data.append(0x00)

        # Control field
        data.append(0xbc) #b4 ?

        # Type of target address
        data.append(0xd0)

        # Sender address
        data.append( self.sender.byte1() )
        data.append( self.sender.byte2() )

        # Target address
        data.append( self.group_address.byte1() )
        data.append( self.group_address.byte2() )

        # Payload length
        data.append(len(self.payload))

        # Zero
        data.append(0x00)

        # Payload
        for b in self.payload:
            data.append(b)

        return data<|MERGE_RESOLUTION|>--- conflicted
+++ resolved
@@ -1,8 +1,8 @@
 import time
 from .colors import Colors
 from .address import Address,AddressType
-<<<<<<< HEAD
 from enum import Enum
+
 class CouldNotParseCEMI(Exception):
     def __init__(self):
         pass
@@ -114,11 +114,7 @@
             return APCI_COMMAND.GROUP_RESPONSE
         else:
             return APCI_COMMAND.UNKNOWN
-		
-        	
-=======
-
->>>>>>> de57df23
+
 class Telegram:
     """Abstraction for KNX telegrams"""
 
@@ -154,15 +150,10 @@
     def read(self, data):
 
         self.print_data(data)
-<<<<<<< HEAD
+
         self._from_telegram(data)
 		
         print(self)
-=======
-
-        self.sender = Address(data[10]*256+data[11],AddressType.PHYSICAL)
-        self.group_address = Address(data[12]*256+data[13])
->>>>>>> de57df23
 
         len_payload = data[14]
         for x in range(0, len_payload):
