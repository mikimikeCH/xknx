import time
from .colors import Colors
from .address import Address,AddressType
from .telegram import Telegram
from .knxip_enum import KNXIPServiceType,CEMIMessageCode,APCI_COMMAND,CEMIFlags 

# # See: http://www.knx.org/fileadmin/template/documents/downloads_support_menu/KNX_tutor_seminar_page/tutor_documentation/08_IP%20Communication_E0510a.pdf

class CouldNotParseKNXIP(Exception):
    def __init__(self, description = ""):
        self.description = description
    def __str__(self):
        return "<CouldNotParseKNXIP description='{0}'>".format(self.description)


class ConnectionHeader():

    def __init__(self, data = None):
        self.headerLength = 0x06
        self.protocolVersion = 0x10
        self.serviceTypeIdent = KNXIPServiceType.ROUTING_INDICATION
        self.b4Reserve = 0
        self.totalLength = 0 # to be set later


    def from_knx(self, data):
        if len(data) != 6:
            raise CouldNotParseKNXIP("wrong connection header length")
        if data[0] != 0x06:
            raise CouldNotParseKNXIP("wrong connection header length")
        if data[1] != 0x10:
            raise CouldNotParseKNXIP("wrong protocol version")

        self.headerLength = data[0]
        self.protocolVersion = data[1]
        self.serviceTypeIdent = KNXIPServiceType(data[2] * 256 + data[3])
        self.b4Reserve = data[4]
        self.totalLength = data[5]


    def to_knx(self):
        data = []

        data.append( self.headerLength)
        data.append( self.protocolVersion)
        data.append( ( self.serviceTypeIdent.value >> 8 ) & 255 )
        data.append( self.serviceTypeIdent.value & 255 )
        data.append( ( self.totalLength>>8 ) & 255 )
        data.append (self.totalLength & 255 )

        return data

    def __str__(self):
        return "<Connection HeaderLength={0}, ProtocolVersion={1}, " \
                "KNXIPServiceType={2}, Reserve={3}, TotalLength={4}>".format(
                self.headerLength, self.protocolVersion, self.serviceTypeIdent,
                self.b4Reserve, self.totalLength)



class CEMIFrame():
    """Representation of a CEMI Frame."""

    def __init__(self):
        """CEMIFrame __init__ object."""
        self.code = CEMIMessageCode.L_Data_REQ
        self.flags = 0
        self.cmd = APCI_COMMAND.UNKNOWN
        self.src_addr = Address()
        self.dst_addr = Address()
        self.tpci_apci = 0
        self.mpdu_len = 0
        self.data = [0]


    def _init_group(self, dst_addr = Address()):
        """CEMIMessage _init_group"""
        """
        """
        # Message Code
        self.code = CEMIMessageCode.L_DATA_IND

        self.flags = ( CEMIFlags.FRAME_TYPE_STANDARD | CEMIFlags.DO_NOT_REPEAT |
                    CEMIFlags.BROADCAST | CEMIFlags.PRIORITY_LOW |
                    CEMIFlags.NO_ACK_REQUESTED | CEMIFlags.CONFIRM_NO_ERROR |
                    CEMIFlags.DESTINATION_GROUP_ADDRESS | CEMIFlags.HOP_COUNT_1ST)

        self.dst_addr = dst_addr

    def _init_group_read(self, dst_addr):
        """CEMIMessage _init_group_read"""
        """Initialize group read """
        self._init_group(dst_addr)
        # ACPI Value
        self._set_tpci_apci_command_value(APCI_COMMAND.GROUP_READ)
        # DATA
        self.data = [0]


    def _init_group_write(self, dst_addr = Address(), data=None):
        """CEMIMessage _init_group_write"""
        """Initialize group write """
        self._init_group(dst_addr)
        # ACPI Value
        self._set_tpci_apci_command_value(APCI_COMMAND.GROUP_WRITE)
        # DATA
        if data is None:
            self.data = [0]
        else:
            self.data = data


    def from_knx(self, cemi):

        """Create a new CEMIFrame initialized from the given CEMI data."""
        # TODO: check that length matches
        self.code = CEMIMessageCode(cemi[0])
        offset = cemi[1]

        self.flags = cemi[2] * 256 + cemi[3]

        self.src_addr = Address((cemi[4 + offset], cemi[5 + offset]), AddressType.PHYSICAL)
        self.dst_addr = Address((cemi[6 + offset], cemi[7 + offset]), AddressType.GROUP)

        self.mpdu_len = cemi[8 + offset]

        self.tpci_apci = cemi[9 + offset] * 256 + cemi[10 + offset]
        apci = self.tpci_apci & 0x3ff

        #detect acpi command
        self.cmd = self._detect_acpi_command(apci)

        apdu = cemi[10 + offset:]
        if len(apdu) != self.mpdu_len:
            raise CouldNotParseKNXIP(
                "APDU LEN should be {} but is {}".format(
                    self.mpdu_len, len(apdu)))
        #check Date in ACPI Byte
        if len(apdu) == 1:
            self.data = [apci & 0x2f]
        else:
            self.data = cemi[11 + offset:]


    def to_knx(self):
        data = bytearray()
        """Convert the CEMI frame object to its byte representation. Not testet"""
        data.append(self.code.value)
        data.append(0x00)
        data.append((self.flags >> 8 )& 255)
        data.append(self.flags & 255)
        data.append(self.src_addr.byte1()& 255)
        data.append(self.src_addr.byte2()& 255)
        data.append(self.dst_addr.byte1()& 255)
        data.append(self.dst_addr.byte2()& 255)		

        if (len(self.data) == 1) and ((self.data[0] & 3) == self.data[0]):
            # less than 6 bit of data, pack into APCI byte
            data.extend([1, (self.tpci_apci >> 8) & 0xff,
                         ((self.tpci_apci >> 0) & 0xff) + self.data[0]])
        else:
            data.extend([1 + len(self.data), (self.tpci_apci >> 8) &
                         0xff, (self.tpci_apci >> 0) & 0xff])
            data.extend(self.data)

        return data


    @staticmethod
    def _detect_acpi_command(apci):
        # for APCI codes see KNX Standard 03/03/07 Application layer
        # table Application Layer control field
        if apci & 0x080:
            return APCI_COMMAND.GROUP_WRITE
        elif apci == 0:
            return APCI_COMMAND.GROUP_READ
        elif apci & 0x40:
            return APCI_COMMAND.GROUP_RESPONSE
        else:
            return APCI_COMMAND.UNKNOWN

    
    def _set_tpci_apci_command_value(self, command):
        # for APCI codes see KNX Standard 03/03/07 Application layer
        # table Application Layer control field
        if command == APCI_COMMAND.GROUP_WRITE :
            self.cmd = APCI_COMMAND.GROUP_WRITE
            self.tpci_apci =  0x00 * 256 + 0x80
        elif command == APCI_COMMAND.GROUP_READ :
            self.cmd = APCI_COMMAND.GROUP_READ
            self.tpci_apci =   0x00
        else:
            self.cmd = APCI_COMMAND.UNKNOWN
            self.tpci_apci =   0x00

    def __str__(self):
            return "<CEMIFrame SourceAddress={0}, DestinationAddress={1}, " \
                   "Command={2}, Data={3}>".format( self.src_addr, self.dst_addr,
                   self.cmd, self.data)


class KNXIPFrame:
    """Abstraction for KNX telegrams"""


    def __init__(self):
        """Initialize object."""

        self.cemi = CEMIFrame()
        self.header = ConnectionHeader()

<<<<<<< HEAD
        self.payload = None
=======
        self.payload = []
>>>>>>> 1574b5b1

    @property
    def sender(self):
        """Return source address"""
        return self.cemi.src_addr

    @sender.setter
    def sender(self, sender):
        self.cemi.src_addr = Address(sender, AddressType.PHYSICAL)

    @property
    def group_address(self):
        """Return destination address"""
        return self.cemi.dst_addr

    @group_address.setter
    def group_address(self, group_address):
        self.cemi.dst_addr = Address(group_address, AddressType.GROUP)

    @property
    def telegram(self):
        telegram = Telegram()
        telegram.payload = self.payload
        telegram.group_address = self.group_address
        return telegram

    @telegram.setter
    def telegram(self,telegram):
        self.group_address = telegram.group_address
        self.payload = telegram.payload

    def from_knx(self, data):

        self.header.from_knx(data[0:6])
        self.cemi.from_knx(data[6:])
        self.payload = self.cemi.data
        print(self)       

    def __str__(self):
        return "<KNXIPFrame {0}\n{1}>".format(self.header, self.cemi)


    def to_knx(self):
<<<<<<< HEAD
        data = bytearray()
		      
        #Generate cEMI Frame
        if self.payload != None :
            self.cemi._init_group_write(self.group_address, self.payload)
        else :
            self.cemi._init_group_read(self.group_address)
			
        cemidata = self.cemi.to_knx()
        
		# calculation Header total length
        self.header.totalLength = self.header.headerLength + len(cemidata)

        
        #add Data		
=======
        data = []

        # TODO: Better calculation
        self.header.totalLength = 16 + len(self.payload)

>>>>>>> 1574b5b1
        data = self.header.to_knx()
        data.extend(cemidata)
        print(self)           
        return data<|MERGE_RESOLUTION|>--- conflicted
+++ resolved
@@ -209,11 +209,7 @@
         self.cemi = CEMIFrame()
         self.header = ConnectionHeader()
 
-<<<<<<< HEAD
         self.payload = None
-=======
-        self.payload = []
->>>>>>> 1574b5b1
 
     @property
     def sender(self):
@@ -257,29 +253,29 @@
 
 
     def to_knx(self):
-<<<<<<< HEAD
-        data = bytearray()
-		      
+#<<<<<< HEAD
+         #data = bytearray()
+  		      
         #Generate cEMI Frame
-        if self.payload != None :
-            self.cemi._init_group_write(self.group_address, self.payload)
-        else :
-            self.cemi._init_group_read(self.group_address)
-			
-        cemidata = self.cemi.to_knx()
+        #if self.payload != None :
+        #    self.cemi._init_group_write(self.group_address, self.payload)
+        #else :
+        #    self.cemi._init_group_read(self.group_address)
+	      #		
+        #cemidata = self.cemi.to_knx()
         
 		# calculation Header total length
-        self.header.totalLength = self.header.headerLength + len(cemidata)
+        #self.header.totalLength = self.header.headerLength + len(cemidata)
 
         
         #add Data		
-=======
+#=======
         data = []
 
         # TODO: Better calculation
         self.header.totalLength = 16 + len(self.payload)
 
->>>>>>> 1574b5b1
+#>>>>>>> cemi-refactoring-tmp
         data = self.header.to_knx()
         data.extend(cemidata)
         print(self)           
