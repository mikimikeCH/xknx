---
layout: default
---

# [](#header-1)HVAC/Climate controls

## [](#header-2)Overview

Climate are representations of KNX HVAC/Climate controls.

## [](#header-2)Example

```python
climate_setpoint_shift = Climate(
    xknx,
    'TestClimateSPS',
    group_address_temperature='1/2/2',
    group_address_target_temperature_state='1/2/5',
    group_address_setpoint_shift='1/2/3',
    group_address_setpoint_shift_state='1/2/4'
)

climate_target_temp = Climate(
    xknx,
    'TestClimateTT',
    group_address_temperature='2/2/2',
    group_address_target_temperature='2/2/3',
    group_address_target_temperature_state='2/2/4'
)
```

## [](#header-2)Configuration via **xknx.yaml**

Climate devices are usually configured via [`xknx.yaml`](/configuration):

```yaml
groups:
  climate:
    Children.Climate:
      {
        group_address_temperature: "1/7/2",
        group_address_setpoint_shift: "1/7/3",
        group_address_target_temperature_state: "1/7/4",
      }
    Office.Climate:
      {
        group_address_temperature: "1/7/5",
        group_address_operation_mode: "1/7/6",
      }
    Attic.Climate:
      {
        group_address_temperature: "1/7/7",
        group_address_operation_mode_protection: "1/7/8",
        group_address_operation_mode_night: "1/7/9",
        group_address_operation_mode_comfort: "1/7/10",
      }
```

## [](#header-2)Interface

- **group_address_temperature** KNX address of current room temperature.
- **group_address_target_temperature** KNX address for setting the target temperature if setpoint shift is not supported.
- **group_address_target_temperature_state** KNX address for reading the target temperature from the KNX bus. Used in for setpoint_shift calculations as base temperature.
- **group_address_setpoint_shift** KNX address to set setpoint_shift (base temperature deviation).
- **group_address_setpoint_shift_state** KNX address to read current setpoint_shift.
- **setpoint_shift_step** Set the multiplier for setpoint_shift (DPT 6) calculations.
- **setpoint_shift_max** Maximum value for setpoint_shift.
- **setpoint_shift_min** Minimum value for setpoint_shift.
- **group_address_on_off** KNX address for turning climate device on or off.
- **group_address_on_off_state** KNX address for reading the on/off state.
- **on_off_invert** Invert on/off.
- **max_temp** Maximum value for target temperature.
- **min_temp** Minimum value for target temperature.
- **mode** ClimateMode instance for this climate device

* **group_address_operation_mode** KNX address for operation mode.
* **group_address_operation_mode_state** KNX address for operation mode status.
* **group_address_operation_mode_protection** KNX address for switching on/off frost/heat protection mode.
* **group_address_operation_mode_night** KNX address for switching on/off night nmode.
* **group_address_operation_mode_comfort** KNX address for switching on/off comfort mode.
<<<<<<< HEAD
* **group_address_operation_mode_standby** KNX address for switching on/off standby mode.
* **group_address_operation_mode** KNX address for controller status.
* **group_address_operation_mode_state** KNX address for controller status state.
* **group_address_operation_mode** KNX address for controller mode.
* **group_address_operation_mode_state** KNX address for controller mode status.
* **operation_modes** Overrides the supported operation modes.

`group_address_operation_mode_protection` / `group_address_operation_mode_night` / `group_address_operation_mode_comfort` / `group_address_operation_mode_standby` are not necessary if `group_address_operation_mode` was specified. When one of these is set `True`, the others will be set `False`. When one of these is set "Standby", "Comfort", "Frost_Protection" and "Night" will be set as supported. If `group_address_operation_mode_standby` is omitted, "Standby" is set when the other 3 are set to `False`.
If only a subset of operation modes shall be used a list of supported modes may be passed to `operation_modes`.
=======


* **group_address_controller_status** KNX address for controller status.
* **group_address_controller_status_state** KNX address for controller status state.
* **group_address_controller_mode** KNX address for controller mode.
* **group_address_controller_mode_state** KNX address for controller mode status.

**Note:** `group_address_operation_mode_protection` / `group_address_operation_mode_night` / `group_address_operation_mode_comfort` are not necessary if `group_address_operation_mode` was specified.

>>>>>>> 4a80c75b

```python
climate_mode = ClimateMode(xknx,
                 'TestClimateMode',
                 group_address_operation_mode='',
                 group_address_operation_mode_state='',
                 group_address_operation_mode_protection=None,
                 group_address_operation_mode_night=None,
                 group_address_operation_mode_comfort=None,
                 group_address_controller_status=None,
                 group_address_controller_status_state=None,
                 group_address_controller_mode=None,
                 group_address_controller_mode_state=None,
                 operation_modes=None,
                 device_updated_cb=None)

climate = Climate(
        xknx,
        'TestClimate',
        group_address_temperature='',
        group_address_target_temperature='',
        group_address_target_temperature_state='',
        group_address_setpoint_shift='',
        group_address_setpoint_shift_state='',
        setpoint_shift_step=0.1,
        setpoint_shift_max=6,
        setpoint_shift_min=-6,
        group_address_on_off='',
        group_address_on_off_state='',
        on_off_invert=False,
        min_temp=18,
        max_temp=26,
        mode=climate_mode,
        device_updated_cb=None)

# Set target temperature to 23 degrees. Works with setpoint_shift too.
await climate.set_target_temperature(23)
# Set new setpoint shift value.
await climate.set_setpoint_shift(1)
# Reading climate device
await climate.sync()
print("Current temperature: ", climate.temperature)
```<|MERGE_RESOLUTION|>--- conflicted
+++ resolved
@@ -78,27 +78,15 @@
 * **group_address_operation_mode_protection** KNX address for switching on/off frost/heat protection mode.
 * **group_address_operation_mode_night** KNX address for switching on/off night nmode.
 * **group_address_operation_mode_comfort** KNX address for switching on/off comfort mode.
-<<<<<<< HEAD
 * **group_address_operation_mode_standby** KNX address for switching on/off standby mode.
-* **group_address_operation_mode** KNX address for controller status.
-* **group_address_operation_mode_state** KNX address for controller status state.
-* **group_address_operation_mode** KNX address for controller mode.
-* **group_address_operation_mode_state** KNX address for controller mode status.
-* **operation_modes** Overrides the supported operation modes.
-
-`group_address_operation_mode_protection` / `group_address_operation_mode_night` / `group_address_operation_mode_comfort` / `group_address_operation_mode_standby` are not necessary if `group_address_operation_mode` was specified. When one of these is set `True`, the others will be set `False`. When one of these is set "Standby", "Comfort", "Frost_Protection" and "Night" will be set as supported. If `group_address_operation_mode_standby` is omitted, "Standby" is set when the other 3 are set to `False`.
-If only a subset of operation modes shall be used a list of supported modes may be passed to `operation_modes`.
-=======
-
-
 * **group_address_controller_status** KNX address for controller status.
 * **group_address_controller_status_state** KNX address for controller status state.
 * **group_address_controller_mode** KNX address for controller mode.
 * **group_address_controller_mode_state** KNX address for controller mode status.
+* **operation_modes** Overrides the supported operation modes.
 
-**Note:** `group_address_operation_mode_protection` / `group_address_operation_mode_night` / `group_address_operation_mode_comfort` are not necessary if `group_address_operation_mode` was specified.
-
->>>>>>> 4a80c75b
+**Note:** `group_address_operation_mode_protection` / `group_address_operation_mode_night` / `group_address_operation_mode_comfort` / `group_address_operation_mode_standby` are not necessary if `group_address_operation_mode` was specified. When one of these is set `True`, the others will be set `False`. When one of these is set "Standby", "Comfort", "Frost_Protection" and "Night" will be set as supported. If `group_address_operation_mode_standby` is omitted, "Standby" is set when the other 3 are set to `False`.
+If only a subset of operation modes shall be used a list of supported modes may be passed to `operation_modes`.
 
 ```python
 climate_mode = ClimateMode(xknx,
