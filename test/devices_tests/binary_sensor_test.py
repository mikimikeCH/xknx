"""Unit test for BinarySensor objects."""
import asyncio
import unittest
from unittest.mock import Mock, patch

from xknx import XKNX
from xknx.devices import Action, BinarySensor, Switch
from xknx.dpt import DPTArray, DPTBinary
from xknx.exceptions import CouldNotParseTelegram
from xknx.telegram import GroupAddress, Telegram


class TestBinarySensor(unittest.TestCase):
    """Test class for BinarySensor objects."""

    def setUp(self):
        """Set up test class."""
        self.loop = asyncio.new_event_loop()
        asyncio.set_event_loop(self.loop)

    def tearDown(self):
        """Tear down test class."""
        self.loop.close()

    #
    # TEST PROCESS
    #
    def test_process(self):
        """Test process / reading telegrams from telegram queue."""
        xknx = XKNX(loop=self.loop)
        binaryinput = BinarySensor(xknx, 'TestInput', '1/2/3')

        self.assertEqual(binaryinput.state, False)

        telegram_on = Telegram(group_address=GroupAddress('1/2/3'))
        telegram_on.payload = DPTBinary(1)
        self.loop.run_until_complete(asyncio.Task(binaryinput.process(telegram_on)))

        self.assertEqual(binaryinput.state, True)

        telegram_off = Telegram(group_address=GroupAddress('1/2/3'))
        telegram_off.payload = DPTBinary(0)
        self.loop.run_until_complete(asyncio.Task(binaryinput.process(telegram_off)))
        self.assertEqual(binaryinput.state, False)

    def test_process_reset_after(self):
        """Test process / reading telegrams from telegram queue."""
        xknx = XKNX(loop=self.loop)
        reset_after_ms = 0.01
        binaryinput = BinarySensor(xknx, 'TestInput', '1/2/3', reset_after=reset_after_ms)
        telegram_on = Telegram(group_address=GroupAddress('1/2/3'))
        telegram_on.payload = DPTBinary(1)

        self.loop.run_until_complete(asyncio.Task(binaryinput.process(telegram_on)))
        self.loop.run_until_complete(asyncio.sleep(reset_after_ms*2/1000))
        self.assertEqual(binaryinput.state, False)

    def test_process_action(self):
        """Test process / reading telegrams from telegram queue. Test if action is executed."""
        xknx = XKNX(loop=self.loop)
        switch = Switch(xknx, 'TestOutlet', group_address='1/2/3')
        xknx.devices.add(switch)

        binary_sensor = BinarySensor(xknx, 'TestInput', group_address_state='1/2/3')
        action_on = Action(
            xknx,
            hook='on',
            target='TestOutlet',
            method='on')
        binary_sensor.actions.append(action_on)
        action_off = Action(
            xknx,
            hook='off',
            target='TestOutlet',
            method='off')
        binary_sensor.actions.append(action_off)
        xknx.devices.add(binary_sensor)

        self.assertEqual(
            xknx.devices['TestInput'].state,
            False)
        self.assertEqual(
            xknx.devices['TestOutlet'].state,
            False)

        telegram_on = Telegram(group_address=GroupAddress('1/2/3'))
        telegram_on.payload = DPTBinary(1)
        self.loop.run_until_complete(asyncio.Task(binary_sensor.process(telegram_on)))

        self.assertEqual(
            xknx.devices['TestInput'].state,
            True)
        self.assertEqual(
            xknx.devices['TestOutlet'].state,
            True)

        telegram_off = Telegram(group_address=GroupAddress('1/2/3'))
        telegram_off.payload = DPTBinary(0)
        self.loop.run_until_complete(asyncio.Task(binary_sensor.process(telegram_off)))

        self.assertEqual(
            xknx.devices['TestInput'].state,
            False)
        self.assertEqual(
            xknx.devices['TestOutlet'].state,
            False)

    def test_process_action_ignore_internal_state(self):
        """Test process / reading telegrams from telegram queue. Test if action is executed."""
        xknx = XKNX(loop=self.loop)
        switch = Switch(xknx, 'TestOutlet', group_address='5/5/5')
        xknx.devices.add(switch)

        binary_sensor = BinarySensor(xknx, 'TestInput', group_address_state='1/2/3', ignore_internal_state=True)
        action_on = Action(
            xknx,
            hook='on',
            target='TestOutlet',
            method='on')
        binary_sensor.actions.append(action_on)
        xknx.devices.add(binary_sensor)

        self.assertEqual(
            xknx.devices['TestInput'].state,
            False)
        self.assertEqual(
            xknx.devices['TestOutlet'].state,
            False)

        telegram_on = Telegram(group_address=GroupAddress('1/2/3'))
        telegram_on.payload = DPTBinary(1)
        self.loop.run_until_complete(asyncio.Task(binary_sensor.process(telegram_on)))

        self.assertEqual(
            xknx.devices['TestInput'].state,
            True)
        self.assertEqual(
            xknx.devices['TestOutlet'].state,
            True)

        self.loop.run_until_complete(asyncio.Task(switch.set_off()))
        self.assertEqual(
            xknx.devices['TestOutlet'].state,
            False)
        self.assertEqual(
            xknx.devices['TestInput'].state,
            True)

        self.loop.run_until_complete(asyncio.sleep(1))
        self.loop.run_until_complete(asyncio.Task(binary_sensor.process(telegram_on)))

        self.assertEqual(
            xknx.devices['TestInput'].state,
            True)
        self.assertEqual(
            xknx.devices['TestOutlet'].state,
            True)

    def test_process_wrong_payload(self):
        """Test process wrong telegram (wrong payload type)."""
        xknx = XKNX(loop=self.loop)
        binary_sensor = BinarySensor(xknx, 'Warning', group_address_state='1/2/3')
        telegram = Telegram(GroupAddress('1/2/3'), payload=DPTArray((0x1, 0x2, 0x3)))
        with self.assertRaises(CouldNotParseTelegram):
            self.loop.run_until_complete(asyncio.Task(binary_sensor.process(telegram)))

    #
    # TEST SWITCHED ON
    #
    def test_is_on(self):
        """Test is_on() and is_off() of a BinarySensor with state 'on'."""
        xknx = XKNX(loop=self.loop)
        binaryinput = BinarySensor(xknx, 'TestInput', '1/2/3')
        # pylint: disable=protected-access
        self.loop.run_until_complete(asyncio.Task(binaryinput._set_internal_state(True)))
        self.assertTrue(binaryinput.is_on())
        self.assertFalse(binaryinput.is_off())

    #
    # TEST SWITCHED OFF
    #
    def test_is_off(self):
        """Test is_on() and is_off() of a BinarySensor with state 'off'."""
        xknx = XKNX(loop=self.loop)
        binaryinput = BinarySensor(xknx, 'TestInput', '1/2/3')
        # pylint: disable=protected-access
        self.loop.run_until_complete(asyncio.Task(binaryinput._set_internal_state(False)))
        self.assertFalse(binaryinput.is_on())
        self.assertTrue(binaryinput.is_off())

    #
    # TEST PROCESS CALLBACK
    #
    def test_process_callback(self):
        """Test after_update_callback after state of switch was changed."""
        # pylint: disable=no-self-use
        xknx = XKNX(loop=self.loop)
        switch = BinarySensor(xknx, 'TestInput', group_address_state='1/2/3')

        after_update_callback = Mock()

        async def async_after_update_callback(device):
            """Async callback."""
            after_update_callback(device)
        switch.register_device_updated_cb(async_after_update_callback)

        telegram = Telegram(group_address=GroupAddress('1/2/3'))
        telegram.payload = DPTBinary(1)
        self.loop.run_until_complete(asyncio.Task(switch.process(telegram)))
        after_update_callback.assert_called_with(switch)

    #
    # TEST COUNTER
    #
    def test_counter(self):
        """Test counter functionality."""
        xknx = XKNX(loop=self.loop)
        switch = BinarySensor(xknx, 'TestInput', group_address_state='1/2/3')
        with patch('time.time') as mock_time:
            mock_time.return_value = 1517000000.0
            self.assertEqual(switch.bump_and_get_counter(True), 1)

            mock_time.return_value = 1517000000.1
            self.assertEqual(switch.bump_and_get_counter(True), 2)

            mock_time.return_value = 1517000000.2
            self.assertEqual(switch.bump_and_get_counter(False), 1)

            mock_time.return_value = 1517000000.3
            self.assertEqual(switch.bump_and_get_counter(True), 3)

            mock_time.return_value = 1517000000.4
            self.assertEqual(switch.bump_and_get_counter(False), 2)

            mock_time.return_value = 1517000002.0  # TIME OUT ...
            self.assertEqual(switch.bump_and_get_counter(True), 1)

            mock_time.return_value = 1517000004.1  # TIME OUT ...
<<<<<<< HEAD
            self.assertEqual(switch.bump_and_get_counter(BinarySensorState.OFF), 1)
=======
            self.assertEqual(switch.bump_and_get_counter(False), 1)

    #
    # STATE ADDRESSES
    #
    def test_state_addresses(self):
        """Test binary sensor returns state address as list."""
        xknx = XKNX(loop=self.loop)
        binary_sensor = BinarySensor(
            xknx,
            'TestInput',
            group_address_state='1/2/4')
        self.assertEqual(binary_sensor.state_addresses(), [GroupAddress('1/2/4')])

        binary_sensor2 = BinarySensor(
            xknx,
            'TestInput')
        self.assertEqual(binary_sensor2.state_addresses(), [])

        binary_sensor_passive = BinarySensor(
            xknx,
            'TestInput',
            group_address_state='1/2/5',
            sync_state=False)
        self.assertEqual(binary_sensor_passive.state_addresses(), [])
>>>>>>> c56c7ead
<|MERGE_RESOLUTION|>--- conflicted
+++ resolved
@@ -236,32 +236,4 @@
             self.assertEqual(switch.bump_and_get_counter(True), 1)
 
             mock_time.return_value = 1517000004.1  # TIME OUT ...
-<<<<<<< HEAD
-            self.assertEqual(switch.bump_and_get_counter(BinarySensorState.OFF), 1)
-=======
-            self.assertEqual(switch.bump_and_get_counter(False), 1)
-
-    #
-    # STATE ADDRESSES
-    #
-    def test_state_addresses(self):
-        """Test binary sensor returns state address as list."""
-        xknx = XKNX(loop=self.loop)
-        binary_sensor = BinarySensor(
-            xknx,
-            'TestInput',
-            group_address_state='1/2/4')
-        self.assertEqual(binary_sensor.state_addresses(), [GroupAddress('1/2/4')])
-
-        binary_sensor2 = BinarySensor(
-            xknx,
-            'TestInput')
-        self.assertEqual(binary_sensor2.state_addresses(), [])
-
-        binary_sensor_passive = BinarySensor(
-            xknx,
-            'TestInput',
-            group_address_state='1/2/5',
-            sync_state=False)
-        self.assertEqual(binary_sensor_passive.state_addresses(), [])
->>>>>>> c56c7ead
+            self.assertEqual(switch.bump_and_get_counter(False), 1)